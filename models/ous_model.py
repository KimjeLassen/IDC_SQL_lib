from sqlalchemy import Column, Integer, String, SmallInteger, TIMESTAMP, BigInteger, JSON, ForeignKey
from db_base import Base, session

class Ous(Base):
    __tablename__ = 'ous'
    id = Column(String, primary_key=True)
    external_id = Column(String)
    organisation_id = Column(BigInteger, ForeignKey('organisations.id'))
    name = Column(String)
    short_name = Column(String)
    parent_id = Column(String)
    manager_position_id = Column(String, ForeignKey('positions.id'))
    active = Column(SmallInteger)
    dn = Column(String)
    meta_data = Column(JSON)
    created = Column(TIMESTAMP)
    last_updated = Column(TIMESTAMP)
    origin_created = Column(TIMESTAMP)
    origin_last_updated = Column(TIMESTAMP)
    bitmap = Column(Integer)


<<<<<<< HEAD
def get_name_and_ids(pos: Sequence):
    resultSeq = []
    for position in pos:
        result = session.query(Ous.id, Ous.name).where(Ous.id == position.ou_id).all()
        if result not in resultSeq:
            resultSeq.append(result)   
    session.close()
    #for result in resultSeq:
    #    for id, name in result:
    #        print(f"ID: {id}, Name: {name}")
=======
def get_name_and_ids(posList: list):
    resultSeq : list = []
    for pos in posList:
        result = session.query(Ous).where(Ous.id == pos.ou_id).all()
        for res in result:
            if res not in resultSeq:
                resultSeq.append(res)
    session.close()
>>>>>>> b8452d46
    return resultSeq<|MERGE_RESOLUTION|>--- conflicted
+++ resolved
@@ -20,18 +20,6 @@
     bitmap = Column(Integer)
 
 
-<<<<<<< HEAD
-def get_name_and_ids(pos: Sequence):
-    resultSeq = []
-    for position in pos:
-        result = session.query(Ous.id, Ous.name).where(Ous.id == position.ou_id).all()
-        if result not in resultSeq:
-            resultSeq.append(result)   
-    session.close()
-    #for result in resultSeq:
-    #    for id, name in result:
-    #        print(f"ID: {id}, Name: {name}")
-=======
 def get_name_and_ids(posList: list):
     resultSeq : list = []
     for pos in posList:
@@ -40,5 +28,4 @@
             if res not in resultSeq:
                 resultSeq.append(res)
     session.close()
->>>>>>> b8452d46
     return resultSeq